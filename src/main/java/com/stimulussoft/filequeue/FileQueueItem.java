--- conflicted
+++ resolved
@@ -29,16 +29,13 @@
 import java.util.concurrent.atomic.AtomicInteger;
 
 /**
-<<<<<<< HEAD
- * FileQueueItem
-=======
  *  FileQueueItem
  *
  *  Extend this abstract class to include the properties of a queue item. For example, an ID that refers to queued element.
  *
  *  @author Jamie Band (Stimulus Software)
  *  @author Valentin Popov (Stimulus Software)
->>>>>>> bfb9f2f9
+ * FileQueueItem
  */
 
 public abstract class FileQueueItem implements Serializable {
